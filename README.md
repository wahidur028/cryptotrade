--- conflicted
+++ resolved
@@ -129,11 +129,9 @@
 Sharpe Ratio	Risk-adjusted return
 Max. Drawdown [%]	Largest peak-to-trough decline
 Win Rate [%]	Percentage of winning trades
-<<<<<<< HEAD
+# Trades	Total number of trades executed
+Exposure Time [%]	Percentage of time in market
 
-=======
-```
->>>>>>> 9d3f0164
 ## Contact
 ```bash
 Author: Wahidur Rahman
